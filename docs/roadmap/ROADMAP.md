--- conflicted
+++ resolved
@@ -45,22 +45,15 @@
 |------|--------|--------|------|
 | A1 | #64 #65 #63 | ✅ Done | Feature Flags / Multi-env Loader / llms.txt Validator 実装完了 (PR #20 由来) |
 | A2 | #32 ✅ #31 ✅ #56 ✅ #57 ✅ | ✅ Done | #56 / #57 実装完了 (PR #83) |
-<<<<<<< HEAD
 | A3 | #28 #30 ✅ #33 ✅ #35 ✅ #36 #34 ✅ #37 #38 #87 ✅ #88 ✅ #89 ✅ | In Progress | #35 minimal manifest schema + tests (PR TBD) / #34 element capture (PR #93) / #33 PR #86 / #87 done (PR #96) / #88 done (PR #97) / #89 done (PR #98) / 着手中: #37 video retention |
-=======
 | A3 | #28 #30 ✅ #33 ✅ #35 ✅ #36 #34 ✅ #37 #38 #87 ✅ #88 ✅ #89 | In Progress | #89 structured screenshot events schema v1 + JSON tests 完了 (PR draft準備) / #37 retention meta は draft PR (#99) で一時停止 / #35 minimal manifest schema + tests (PR TBD) / #34 element capture (PR #93) / #33 PR #86 / #87 done (PR #96) / #88 done (PR #97) |
->>>>>>> 8734b10c
 | A4 | #25 #44 #45 #50 (#55) | Planned | Runner Reliability / git_script 系統 |
 | A5 | #60 #61 | Planned | Security Base (Mask / Scan) |
 | A6 | #58 #59 | Planned | Metrics 基盤 & Run API |
 | A7 | #43 | Planned | LLM Toggle パリティ |
 | Docs | #66 → #67 | In Progress | Doc Sync >90% 維持方針 |
 
-<<<<<<< HEAD
 Progress Summary (Phase 1): Wave A1 100% / Wave A2 100% (#32, #31, #56, #57 完了) / Wave A3 進捗更新 (#34 完了 PR #93, #35 実装済 PR 準備中, #87 PR #96, #88 PR #97, #89 PR #98 完了, #37 着手) / 残り Waves queued. Draft/試行 PR は進捗計測に含めず（分析除外方針）。
-=======
-Progress Summary (Phase 1): Wave A1 100% / Wave A2 100% (#32, #31, #56, #57 完了) / Wave A3: #87/#88 完了, #89 schema v1 + tests 完了(PR draft), #37 は draft (#99) で一時停止 (retention meta) / 残り Waves queued. Draft/試行 PR は進捗計測に含めず。
->>>>>>> 8734b10c
 
 ### Group B (Phase 2 – 拡張 / 高度化)
 
@@ -140,15 +133,9 @@
 短期 (A3 進行中):
 
 1. Screenshot Utility (#33) PR #86 仕上げ (Flag 追加, Docs sync) → マージ後 #33 close
-<<<<<<< HEAD
-2. #37 動画アーティファクト保持期間 設計 & 基本メタ項目 (retention_days) 実装
-3. #38 回帰テストスイート拡張 (manifest v2 + screenshot events + video retention) 仕様整理
-4. #89 完了後メトリクス (#58) 連携準備 (latency_ms / size_bytes / video retention removal count expose)
-=======
 2. #89 ログイベント schema 実装 (capture_latency_ms / size_bytes / error_type / duplicate_copy) → 後続 #58 metrics 連携材料
 3. #37 動画アーティファクト保持期間 設計 & 基本メタ項目 (retention_days) 下書き
 4. #38 回帰テストスイート拡張 (manifest v2 + screenshot events) 仕様整理
->>>>>>> 8734b10c
 5. #76 依存更新自動化パイプラインの設計継続 (Issue 状態自動反映)
 
 中期 (A3 後半 / A6 先行準備):
@@ -178,11 +165,7 @@
 | 1.0.8 | 2025-09-03 | #35 最小 manifest v2 スキーマ + flag gating + tests 追加 | Copilot Agent |
 | 1.0.9 | 2025-09-03 | #87 duplicate screenshot copy flag 完了 (PR #96) / A3 進捗更新 | Copilot Agent |
 | 1.0.10 | 2025-09-03 | #88 screenshot exception classification 完了 (PR #97) / #89 着手反映 | Copilot Agent |
-<<<<<<< HEAD
 | 1.0.11 | 2025-09-03 | #89 screenshot logging events 完了 (PR #98) / #37 着手 | Copilot Agent |
-=======
-| 1.0.11 | 2025-09-03 | #89 structured screenshot events schema v1 + JSON schema tests 追加 / Wave A3 備考更新 / Metrics (#58) readiness note 反映 | Copilot Agent |
->>>>>>> 8734b10c
 
 ---
 
