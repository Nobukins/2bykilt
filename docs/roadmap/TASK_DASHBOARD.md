--- conflicted
+++ resolved
@@ -1,10 +1,6 @@
 # TASK DASHBOARD
 
-<<<<<<< HEAD
 Generated at (UTC): 2025-09-25T03:28:56+00:00
-=======
-Generated at (UTC): 2025-09-25T03:19:37+00:00
->>>>>>> c4de9119
 
 ## 1. メタサマリー
 
