#!/usr/bin/env python3
"""
Generate TASK_QUEUE.yml from ISSUE_DEPENDENCIES.yml with optional GitHub API enrichment.

This script creates a deterministic, machine-readable task queue for issue dependency management.
Features:
- Topological sorting with critical path ranking
- Status classification (done, in_progress, blocked, ready)
- Work-in-progress limits and parallel execution constraints
- GitHub API enrichment for issue/PR states
- Stable YAML output ordering
"""

import argparse
import os
import sys
import yaml
import json
import requests
from datetime import datetime, timezone
from typing import Dict, List, Any, Set, Optional, Tuple
from collections import defaultdict, deque


def setup_logging(verbose: bool = False):
    """Setup basic logging"""
    import logging
    level = logging.DEBUG if verbose else logging.INFO
    logging.basicConfig(level=level, format='%(levelname)s: %(message)s')
    return logging.getLogger(__name__)


def load_dependencies(input_path: str) -> Dict[str, Any]:
    """Load and parse ISSUE_DEPENDENCIES.yml"""
    try:
        with open(input_path, 'r', encoding='utf-8') as f:
            data = yaml.safe_load(f)
        return data
    except Exception as e:
        raise RuntimeError(f"Failed to load dependencies file {input_path}: {e}")


def compute_longest_distances(issues: Dict[str, Any]) -> Dict[str, int]:
    """
    Compute longest distance from leaf nodes using topological sorting.
    Returns dict mapping issue_id -> longest_distance_to_leaf
    """
    # Build dependency graph (who depends on whom)
    dependents = defaultdict(list)  # issue -> list of issues that depend on it
    all_issues = set(issues.keys())
    
    for issue_id, issue_data in issues.items():
        for dep in issue_data.get('depends', []):
            if str(dep) in all_issues:
                dependents[str(dep)].append(issue_id)
    
    # Find leaf nodes (no dependents)
    leaves = [issue_id for issue_id in all_issues if not dependents[issue_id]]
    
    # BFS to compute longest distances
    distances = {}
    queue = deque([(leaf, 0) for leaf in leaves])
    
    while queue:
        current, dist = queue.popleft()
        if current in distances:
            distances[current] = max(distances[current], dist)
        else:
            distances[current] = dist
            
        # Add dependencies of current issue to queue
        issue_data = issues.get(current, {})
        for dep in issue_data.get('depends', []):
            dep_str = str(dep)
            if dep_str in all_issues:
                queue.append((dep_str, dist + 1))
    
    # Ensure all issues have a distance
    for issue_id in all_issues:
        if issue_id not in distances:
            distances[issue_id] = 0
            
    return distances


def get_github_api_data(repo: str, issue_id: str, token: Optional[str]) -> Dict[str, Any]:
    """
    Fetch issue and PR data from GitHub API.
    Returns dict with issue state, labels, and primary_pr info.
    """
    if not token:
        return {}
    
    try:
        headers = {
            'Authorization': f'token {token}',
            'Accept': 'application/vnd.github.v3+json'
        }
        
        # Get issue data
        issue_url = f'https://api.github.com/repos/{repo}/issues/{issue_id}'
        issue_resp = requests.get(issue_url, headers=headers, timeout=10)
        
        result = {}
        if issue_resp.status_code == 200:
            issue_data = issue_resp.json()
            result['issue_state'] = issue_data.get('state', 'open')
            result['labels'] = [label['name'] for label in issue_data.get('labels', [])]
        
        return result
        
    except Exception as e:
        # Don't fail on API errors, just return empty data
        return {}


def is_dependency_closed(dep_id: str, issues: Dict[str, Any], dependency_api_data: Dict[str, Dict[str, Any]]) -> bool:
    """Check if a dependency is closed (either via progress.state or API)"""
    dep_str = str(dep_id)
    if dep_str not in issues:
        return False
    
    dep_data = issues[dep_str]
    progress = dep_data.get('progress', {})
    if progress.get('state') == 'done':
        return True
    
    dep_api = dependency_api_data.get(dep_str, {})
    return dep_api.get('issue_state') == 'closed'


def classify_issue_status(issue_id: str,
                          issue_data: Dict[str, Any],
                          api_data: Dict[str, Any],
                          issues: Dict[str, Any],
                          dependency_api_data: Dict[str, Dict[str, Any]]) -> str:
    """Classify issue status based on:
    - Manual progress.state (highest priority)
    - Own issue API state
    - Primary PR (if any)
    - Closure state of all dependency issues

    Rules:
      * progress.state = 'done' -> done
      * progress.state = 'in_progress' -> in_progress
      * closed -> done
      * active PR (open) -> in_progress
      * has dependencies and ANY dependency not closed -> blocked
      * otherwise -> ready
    """
    # Check manual progress.state first (highest priority)
    progress = issue_data.get('progress', {})
    state = progress.get('state')
    if state == 'done':
        return 'done'
    elif state == 'in_progress':
        return 'in_progress'
    
    # Closed
    if api_data.get('issue_state') == 'closed':
        return 'done'

    # PR present (simplified; treat draft/open similarly as in_progress for now)
    primary_pr = progress.get('primary_pr')
    if primary_pr and api_data.get('primary_pr_state') == 'open':
        return 'in_progress'

    # Dependency gating
    depends = issue_data.get('depends', [])
    if depends:
        for dep_id in depends:
<<<<<<< HEAD
            dep_str = str(dep_id)
            if dep_str in issues:
                dep_issue_data = issues[dep_str]
                dep_api = dependency_api_data.get(dep_str, {})
                # Check if dependency is closed (via API or progress.state)
                dep_closed = (dep_api.get('issue_state') == 'closed' or 
                            dep_issue_data.get('progress', {}).get('state') == 'done')
                if not dep_closed:
                    return 'blocked'
=======
            if not is_dependency_closed(dep_id, issues, dependency_api_data):
                return 'blocked'
>>>>>>> c4de9119
    # All dependencies closed (or none) => ready
    return 'ready'


def apply_filters_and_ordering(issues_list: List[Dict[str, Any]], 
                              include_phases: List[str],
                              exclude_risk: List[str],
                              exclude_labels: List[str],
                              ordering: List[str],
                              critical_path_higher_is_prior: bool) -> List[Dict[str, Any]]:
    """
    Apply filters and ordering to issues list.
    """
    filtered = []
    
    for issue in issues_list:
        # Phase filter
        if include_phases:
            phase = issue.get('meta', {}).get('phase', '')
            if phase not in include_phases:
                continue
        
        # Risk filter
        if exclude_risk:
            risk = issue.get('risk')
            if risk in exclude_risk:
                continue
        
        # Label filter (would need GitHub API data)
        # Skip for now since we don't have full API integration
        
        filtered.append(issue)
    
    # Apply ordering
    def sort_key(issue):
        keys = []
        for order_type in ordering:
            if order_type == 'critical_path_rank':
                rank = issue.get('critical_path_rank', 0)
                # Higher rank = higher priority if critical_path_higher_is_prior
                keys.append(-rank if critical_path_higher_is_prior else rank)
            elif order_type == 'priority':
                priority = issue.get('meta', {}).get('priority', 'P9')
                # Convert P0, P1, P2 to numeric for sorting
                priority_num = int(priority[1:]) if priority.startswith('P') else 9
                keys.append(priority_num)
            elif order_type == 'longest_distance':
                keys.append(-issue.get('longest_distance', 0))  # Higher distance first
        return keys
    
    filtered.sort(key=sort_key)
    return filtered


def apply_constraints(issues_by_status: Dict[str, List[Dict[str, Any]]], 
                     wip_limit: int, 
                     max_parallel_per_area: int) -> Tuple[Dict[str, List[Dict[str, Any]]], List[str]]:
    """
    Apply WIP limits and area constraints.
    Returns (updated_issues_by_status, constraint_violations)
    """
    violations = []
    
    # Apply WIP limit to in_progress
    in_progress = issues_by_status.get('in_progress', [])
    if len(in_progress) > wip_limit:
        violations.append(f"WIP limit exceeded: {len(in_progress)} > {wip_limit}")
    
    # Apply area constraints
    area_counts = defaultdict(int)
    for issue in in_progress:
        area = issue.get('meta', {}).get('area', 'unknown')
        area_counts[area] += 1
        if area_counts[area] > max_parallel_per_area:
            violations.append(f"Area {area} parallel limit exceeded: {area_counts[area]} > {max_parallel_per_area}")
    
    return issues_by_status, violations


def generate_task_queue(repo: str, input_path: str, output_path: str,
                       wip_limit: int = 5, max_parallel_per_area: int = 2,
                       include_phases: List[str] = None,
                       exclude_risk: List[str] = None,
                       exclude_labels: List[str] = None,
                       ordering: List[str] = None,
                       critical_path_higher_is_prior: bool = True,
                       priority_order: List[str] = None,
                       no_api: bool = False,
                       verbose: bool = False) -> bool:
    """
    Main generation function.
    Returns True if successful, False otherwise.
    """
    logger = setup_logging(verbose)
    
    try:
        # Load dependencies
        logger.info(f"Loading dependencies from {input_path}")
        deps_data = load_dependencies(input_path)
        issues = deps_data.get('issues', {})
        
        if not issues:
            logger.error("No issues found in dependencies file")
            return False
        
        # Compute longest distances
        logger.info("Computing topological distances")
        distances = compute_longest_distances(issues)
        
        # Get GitHub API token if not disabled
        github_token = None if no_api else os.environ.get('GITHUB_TOKEN')
        if not no_api and not github_token:
            logger.warning("GITHUB_TOKEN not found, proceeding without API enrichment")
        
        # Pre-fetch API data for all issues (if token available)
        api_data_map: Dict[str, Dict[str, Any]] = {}
        if github_token and not no_api:
            for issue_id in issues.keys():
                api_data_map[issue_id] = get_github_api_data(repo, issue_id, github_token)
        else:
            # Empty map (validator will treat dependencies as open via classify logic)
            api_data_map = {}

        # Process each issue
        issues_list = []
        for issue_id, issue_data in issues.items():
            # Own API data
            api_data = api_data_map.get(issue_id, {})

            # Classify status using pre-fetched dependency API data
            status = classify_issue_status(issue_id, issue_data, api_data, issues, api_data_map)
            
            # Build issue record
            issue_record = {
                'issue': int(issue_id),
                'title': issue_data.get('title', ''),
                'priority': issue_data.get('meta', {}).get('priority', 'P9'),
                'size': issue_data.get('meta', {}).get('size', 'M'),
                'area': issue_data.get('meta', {}).get('area', 'unknown'),
                'phase': issue_data.get('meta', {}).get('phase', ''),
                'status': status,
                'depends_on': issue_data.get('depends', []),
                'critical_path_rank': issue_data.get('critical_path_rank', 0),
                'longest_distance': distances.get(issue_id, 0),
                'risk': issue_data.get('risk'),
                'meta': issue_data.get('meta', {})
            }
            
            issues_list.append(issue_record)
        
        # Apply filters and ordering
        if not ordering:
            ordering = ['critical_path_rank', 'priority', 'longest_distance']
        
        filtered_issues = apply_filters_and_ordering(
            issues_list, include_phases or [], exclude_risk or [], 
            exclude_labels or [], ordering, critical_path_higher_is_prior
        )
        
        # Group by status
        issues_by_status = defaultdict(list)
        for issue in filtered_issues:
            issues_by_status[issue['status']].append(issue)
        
        # Apply constraints
        issues_by_status, violations = apply_constraints(
            issues_by_status, wip_limit, max_parallel_per_area
        )
        
        # Build output structure
        now = datetime.now(timezone.utc)
        output_data = {
            'version': 1,
            'generated_at': now.isoformat(),
            'roadmap_commit': 'REPLACE_ME',  # Would be filled by workflow
            'dependencies_commit': 'REPLACE_ME',  # Would be filled by workflow
            'generation_config': {
                'repo': repo,
                'wip_limit': wip_limit,
                'max_parallel_per_area': max_parallel_per_area,
                'include_phases': include_phases or [],
                'exclude_risk': exclude_risk or [],
                'ordering': ordering,
                'critical_path_higher_is_prior': critical_path_higher_is_prior
            },
            'diagnostics': {
                'total_issues': len(filtered_issues),
                'constraint_violations': violations,
                'api_enrichment_enabled': not no_api
            },
            'ready': issues_by_status.get('ready', []),
            'blocked': issues_by_status.get('blocked', []),
            'in_progress': issues_by_status.get('in_progress', []),
            'done': issues_by_status.get('done', [])
        }
        
        # Clean up issue records for output (remove internal fields)
        for status_list in [output_data['ready'], output_data['blocked'], 
                           output_data['in_progress'], output_data['done']]:
            for issue in status_list:
                # Remove internal fields not needed in output
                issue.pop('longest_distance', None)
                issue.pop('meta', None)
        
        # Write output with header
        logger.info(f"Writing task queue to {output_path}")
        with open(output_path, 'w', encoding='utf-8') as f:
            f.write("# DO NOT EDIT: This file is auto-generated by scripts/generate_task_queue.py\n")
            f.write("# To update, modify docs/roadmap/ISSUE_DEPENDENCIES.yml and re-run the generator\n")
            f.write("# Last generated: " + now.isoformat() + "\n\n")
            yaml.dump(output_data, f, default_flow_style=False, allow_unicode=True, sort_keys=False)
        
        logger.info(f"Successfully generated task queue with {len(filtered_issues)} issues")
        logger.info(f"Status breakdown: ready={len(issues_by_status.get('ready', []))}, "
                   f"blocked={len(issues_by_status.get('blocked', []))}, "
                   f"in_progress={len(issues_by_status.get('in_progress', []))}, "
                   f"done={len(issues_by_status.get('done', []))}")
        
        if violations:
            logger.warning(f"Constraint violations detected: {violations}")
        
        return True
        
    except Exception as e:
        logger.error(f"Failed to generate task queue: {e}")
        if verbose:
            import traceback
            traceback.print_exc()
        return False


def main():
    parser = argparse.ArgumentParser(description='Generate TASK_QUEUE.yml from ISSUE_DEPENDENCIES.yml')
    parser.add_argument('--repo', required=True, help='GitHub repository (owner/name)')
    parser.add_argument('--input', required=True, help='Path to ISSUE_DEPENDENCIES.yml')
    parser.add_argument('--output', required=True, help='Path to output TASK_QUEUE.yml')
    parser.add_argument('--wip-limit', type=int, default=5, help='Work-in-progress limit')
    parser.add_argument('--max-parallel-per-area', type=int, default=2, help='Max parallel tasks per area')
    parser.add_argument('--include-phases', nargs='*', help='Include only these phases')
    parser.add_argument('--exclude-risk', nargs='*', help='Exclude these risk levels')
    parser.add_argument('--exclude-labels', nargs='*', help='Exclude issues with these labels')
    parser.add_argument('--ordering', nargs='*', default=['critical_path_rank', 'priority', 'longest_distance'],
                       help='Ordering criteria')
    parser.add_argument('--critical-path-higher-is-prior', action='store_true', default=True,
                       help='Higher critical path rank = higher priority')
    parser.add_argument('--priority-order', nargs='*', help='Custom priority ordering')
    parser.add_argument('--no-api', action='store_true', help='Disable GitHub API enrichment')
    parser.add_argument('--verbose', action='store_true', help='Verbose output')
    
    args = parser.parse_args()
    
    success = generate_task_queue(
        repo=args.repo,
        input_path=args.input,
        output_path=args.output,
        wip_limit=args.wip_limit,
        max_parallel_per_area=args.max_parallel_per_area,
        include_phases=args.include_phases,
        exclude_risk=args.exclude_risk,
        exclude_labels=args.exclude_labels,
        ordering=args.ordering,
        critical_path_higher_is_prior=args.critical_path_higher_is_prior,
        priority_order=args.priority_order,
        no_api=args.no_api,
        verbose=args.verbose
    )
    
    sys.exit(0 if success else 1)


if __name__ == '__main__':
    main()<|MERGE_RESOLUTION|>--- conflicted
+++ resolved
@@ -169,7 +169,6 @@
     depends = issue_data.get('depends', [])
     if depends:
         for dep_id in depends:
-<<<<<<< HEAD
             dep_str = str(dep_id)
             if dep_str in issues:
                 dep_issue_data = issues[dep_str]
@@ -179,10 +178,6 @@
                             dep_issue_data.get('progress', {}).get('state') == 'done')
                 if not dep_closed:
                     return 'blocked'
-=======
-            if not is_dependency_closed(dep_id, issues, dependency_api_data):
-                return 'blocked'
->>>>>>> c4de9119
     # All dependencies closed (or none) => ready
     return 'ready'
 
